--- conflicted
+++ resolved
@@ -376,15 +376,10 @@
         for e in filters.G.e:
             ax.axvline(x=e, color=[0.9]*3, linewidth=1)
 
-<<<<<<< HEAD
-    x = np.linspace(0, G.lmax, n)
+    x = np.linspace(0, filters.G.lmax, n)
     # Plot all filters on one figure. A user can plot a single filterbank with
     # filter[1].plot() or a single filter with filter[1, 3].plot().
     y = filters.evaluate(x).reshape((-1, n)).T
-=======
-    x = np.linspace(0, filters.G.lmax, n)
-    y = filters.evaluate(x).T
->>>>>>> c332057b
     ax.plot(x, y, **kwargs)
 
     # TODO: plot highlighted eigenvalues
