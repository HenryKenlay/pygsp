import numpy as np
import scipy as sp
from math import pi
from scipy import sparse
from scipy import linalg

from pygsp import utils


class operators(object):
    pass


def adj2vec(G):
    r"""
    Prepare the graph for the gradient computation

    Parameters
    ----------
    G : Graph structure

    Returns
    -------
    G : Graph structure
    """
    if G.directed:
        raise NotImplementedError("Not implemented yet")

    else:
        v_i, v_j = (sparse.tril(G.W)).nonzero()
        weights = G.W[v_i, v_j]

        # TODO G.ind_edges = sub2ind(size(G.W), G.v_in, G.v_out)
        G.v_in = v_i
        G.v_out = v_j
        G.weights = weights
        G.Ne = np.shape(v_i)[0]

        G.Diff = grad_mat(G)


def div(G, s):
    r"""
    Parameters
    ----------
    G : Graph structure
    s : Signal living on the nodes

    Returns
    -------
    """
    if hasattr(G, 'lap_type'):
        if G.lap_type == 'combinatorial':
            raise NotImplementedError('Not implemented yet. However ask Nathanael it is very easy')

    if G.Ne != np.shape(s)[0]:
        raise ValueError('Signal size not equal to number of edges')

    D = grad_mat(G)
    di = D.getH()*s

    if s.dtype == 'float32':
        di = np.float32(di)

    return di


def grad(G, s):
    r"""
    Graph gradient
    Usage: gr = gsp_grad(G,s)

    Parameters
    ----------
    G : Graph structure
    s : Signal living on the nodes

    Returns
    -------
    gr : Gradient living on the edges

    """
    if hasattr(G, 'lap_type'):
        if G.lap_type == 'combinatorial':
            raise NotImplementedError('Not implemented yet. However ask Nathanael it is very easy')

    D = grad_mat(G)
    gr = D*s

    if s.dtype == 'float32':
        gr = np.float32(gr)

    return gr


def grad_mat(G):
    r"""
    Gradient sparse matrix of the graph G
    Usage:  D = gsp_gradient_mat(G);

    Parameters
    ----------
    G : Graph structure

    Returns
    -------
    D : Gradient sparse matrix

    """
    if not hasattr(G, 'v_in'):
        G = adj2vec(G)
        print('To be more efficient you should run: G = adj2vec(G); \
              before using this proximal operator.')

    if hasattr(G, 'Diff'):
        D = G.Diff

    else:
        n = G.Ne
        Dc = np.ones((2*n))
        Dv = np.ones((2*n))

        Dr = np.concatenate((np.arange(n), np.arange(n)))
        Dc[:n] = G.v_in
        Dc[n:] = G.v_out
        Dv[:n] = np.sqrt(G.weights)
        Dv[n:] = -np.sqrt(G.weight)
        D = sparse.csc_matrix((Dv, (Dr, Dc)), shape=(n, G.N))

    return D


def gft(G, f):
    r"""
    Graph Fourier transform
    Usage:  f_hat=gsp_gft(G,f);

    Parameters
    ----------
    G : Graph or Fourier basis
    f : f (signal)

    Returns
    -------
    f_hat : Graph Fourier transform of *f*
    """

    if isinstance(G, graphs.Graph):
        if not hasattr(G, 'U'):
            raise AttributeError('You need first to compute the Fourier basis.\
                                  You can do it with the function \
                                 compute_fourier_basis')

        else:
            U = G.U

    else:
        U = G

    return U.transpose().conjugate()*f


def gwft(G, g, f, verbose=1, lowmemory=True):
    r"""
    Graph windowed Fourier transform

    Parameters
    ----------
    G : Graph
    g : Window (graph signal or kernel)
    f : Graph signal (column vector)
    verbose (int) : 0 no log, 1 print main steps, 2 print all steps
        Default is 1
    lowmemory (bool) : use less memory
        Default is True

    Returns
    -------
    C : Coefficient.
    """
<<<<<<< HEAD

    Nf = np.shape(f)[1]

    if not hasattr(G, 'U'):
        raise AttributeError('You need first to compute the Fourier basis. You can do it with the function compute_fourier_basis')

    # if iscell(g)
    #    g = gsp_igft(G,g{1}(G.e))

    if hasattr(g, 'function_handle'):
        g = gsp_igft(G, g(G.e))

    if not lowmemory:
        # Compute the Frame into a big matrix
        Frame = gwft_frame_matrix(G, g, verbose=verbose)

        C = Frame.transpose()*f
        C = C.reshape(G.N, G.N, Nf)

    else:
        # Compute the translate of g
        ghat = G.U.transpose()*g
        Ftrans = np.sqrt(G.N)*G.U*(np.kron(np.ones((G.N)), ghat)*G.U.transpose())
        C = zeros((G.N, G.N))

        for jj in range(1, Nf):
            for ii in range(1, G.N):
                C[:, ii, jj] = (np.kron(np.ones((G.N)), 1./G.U[:, 1])*G.U*np.kron(np.ones((G.N)), Ftrans[:, ii])).transpose()*f[:, jj]

=======
    raise NotImplementedError
>>>>>>> b296c63c
    return C


def gwft2(G, f, k, verbose=1):
    r"""
    Graph windowed Fourier transform

    Parameters
    ----------
    G : Graph
    f : Graph signal
    k : kernel
    param : Structure of optional parameter

    Returns
    -------
    C : Coefficient.
    """
<<<<<<< HEAD

    if not hasattr(G, 'E'):
        raise ValueError('You need first to compute the Fourier basis .You can do it with the function compute_fourier_basis.')

    g = filters.gabor_filterbank(G, k)

    C = filters.analysis(G, g, f, verbose=verbose)
    C = transpose(vec2mat(C, G.N))

=======
    raise NotImplementedError
>>>>>>> b296c63c
    return C


def gwft_frame_matrix(G, g, param):
    r"""
    Create the matrix of the GWFT frame

    Parameters
    ----------
    G : Graph
    g : window
    param : Structure of optional parameter

    Returns
    -------
        F : Frame
    """
    raise NotImplementedError
    return F


def igth(G, f_hat):
    r"""
    Inverse graph Fourier transform

    Parameters
    ----------
    G : Graph or Fourier basis
    f_hat : Signal

    Returns
    -------
    f : Inverse graph Fourier transform of *f_hat*

    """
    if isinstance(G, graphs.Graph):
        if not hasattr(G, 'U'):
            raise AttributeError('You need first to compute the Fourier basis.\
                                  You can do it with the function \
                                 compute_fourier_basis')

        else:
            U = G.U

    else:
        U = G

    return f_hat*U


def ngwft(G, f, g, param):
    r"""
    Normalized graph windowed Fourier transform

    Parameters
    ----------
    G : Graph
    f : Graph signal
    g : window
    param : Structure of optional parameter

    Returns
    -------
    C : Coefficient
    """
    raise NotImplementedError
    return C


def ngwft_frame_matrix(G, g, param):
    r"""
    Create the matrix of the GWFT frame

    Parameters
    ----------
    G : Graph
    g : window
    param : Structure of optional parameter

    Output parameters:
    F : Frame
    """
    raise NotImplementedError

    return F


@utils.graph_array_handler
def compute_fourier_basis(G, exact=None, cheb_order=30, **kwargs):

    if hasattr(G, 'e') or hasattr(G, 'U'):
        print("This graph already has Laplacian eigenvectors or eigenvalues")

    if G.N > 3000:
        print("Performing full eigendecomposition of a large matrix\
              may take some time.")

    if False:
        # TODO
        pass
    else:
        if not hasattr(G, 'L'):
            raise AttributeError("Graph Laplacian is missing")
        G.e, G.U = full_eigen(G.L)

    G.lmax = np.max(G.e)

    G.mu = np.max(np.abs(G.U))


@utils.filterbank_handler
def compute_cheby_coeff(f, G, m=30, N=None, i=0, *args):

    if not N:
        N = m + 1

    if not hasattr(G, 'lmax'):
        G.lmax = utils.estimate_lmax(G)
        print('The variable lmax has not been computed yet, it will be done \
              but if you have to compute multiple times you can precompute \
              it with pygsp.utils.estimate_lmax(G)')
    print(G.lmax)
    a_arange = range(0, int(G.lmax))

    a1 = (a_arange[2]-a_arange[1])/2
    a2 = (a_arange[2]+a_arange[1])/2
    c = np.zeros(m+1)

    for o in range(m+1):
        c[o] = np.sum(f.g[i](a1 * np.cos(pi * (np.arange(1, N)-0.5))/N) + a2 *
                      np.cos(pi * (o-1) * (np.arange(1, N)-0.5)/N)) * 2/N
    return c


def full_eigen(L):
    eigenvectors, eigenvalues, _ = np.linalg.svd(L.todense())

    # Sort everything

    inds = np.argsort(eigenvalues)
    EVa = np.sort(eigenvalues)

    # TODO check if axis are good
    EVe = eigenvectors[:, inds]

    for val in EVe[0, :].reshape(EVe.shape[0], 1):
        if val < 0:
            val = -val

    return EVa, EVe


def create_laplacian(G):
    if sp.shape(G.W) == (1, 1):
        return sparse.lil_matrix(0)
    else:
        if G.lap_type == 'combinatorial':
            L = sparse.lil_matrix(np.diagflat(G.W.sum(1)) - G.W)
        elif G.lap_type == 'normalized':
            D = sparse.lil_matrix(G.W.sum(1).diagonal() ** (-0.5))
            L = sparse.lil_matrix(np.matlib.identity(G.N)) - D * G.W * D
        elif G.lap_type == 'none':
            L = sparse.lil_matrix(0)
        else:
            raise AttributeError('Unknown laplacian type!')
        return L


def localize(G, g, i):
    r"""
    Localize a kernel g to the node i

    Parameters
    ----------
    G : Graph
    g : kernel (or filterbank)
    i : Indices of vertex (int)

    Returns
    -------
    gt : translate signal
    """
    raise NotImplementedError

    f = np.zeros((G.N))
    f[i-1] = 1

    gt = sqrt(G.N)*filters.filters_analysis(G, g, f)

    return gt


def kron_pyramid(G, Nlevels, param):
    r"""
    Compute a pyramid of graphs using the kron reduction

    Parameters
    ----------
    G : Graph structure
    Nlevels : Number of level of decomposition
    param : Optional structure of parameters

    Returns
    -------
    Cs : Cell array of graphs
    """
    raise NotImplementedError

    return Gs


def gsp_kron_reduction(G, ind):
    r"""
    Compute the kron reduction

    Parameters
    ----------
    G : Graph structure or weight matrix
    ind : indices of the nodes to keep

    Returns
    -------
    Gnew : New graph structure or weight matrix
    """
    raise NotImplementedError

    return Gnew


def pyramid_cell2coeff(ca, pe):
    r"""
    Cell array to vector transform for the pyramid

    Parameters
    ----------
    ca : Cell array with the coarse approximation at each level
    pe : Cell array with the prediction errors at each level

    Returns
    -------
    coeff : Vector of coefficient
    """
    raise NotImplementedError

    return coeff


def pyramid_synthesis(Gs, coeff, param):
    r"""
    Synthesizes a signal from its graph pyramid transform coefficients

    Parameters
    ----------
    Gs : A multiresolution sequence of graph structures.
    coeff : The coefficients to perform the reconstruction

    Returns
    -------
    signal : The synthesized signal.
    ca : Cell array with the coarse approximation at each level
    """
    raise NotImplementedError

    return [signal, ca]


def modulate(G, f, k):
    r"""
    Tranlate the signal f to the node i

    Parameters
    ----------
    G : Graph
    f : Signal (column)
    k : Indices of frequencies (int)

    Returns
    -------
    fm : Modulated signal
    """
    raise NotImplementedError

    return fm


def translate(G, f, i):
    r"""
    Tranlate the signal f to the node i

    Parameters
    ----------
    G : Graph
    f : Signal (column)
    i : Indices of vertex (int)

    Returns
    -------
    ft : translate signal
    """

    fhat = gft(G, f)
    nt = np.shape(f)[1]

    ft = np.sqrt(G.N)*igft(G, fhat, np.kron(np.ones((1, nt)), G.U[i]))

    return ft


def tree_multiresolution(G, Nlevel, param):
    r"""
    Compute a multiresolution of trees

    Parameters
    ----------
    G : Graph structure of a tree.
    Nlevel : Number of times to downsample and coarsen the tree
    root : The index of the root of the tree (default=1)
    reduction_method : The graph reduction method (default='resistance_distance')
    compute_full_eigen : To also compute the graph Laplacian eigenvalues for every tree in the sequence

    Returns
    -------
    Gs : Cell array, with each element containing a graph structure represent a reduced tree.
    subsampled_vertex_indices : Indices of the vertices of the previous tree that are kept for the subsequent tree.
    """
    raise NotImplementedError

    return [Gs, subsampled_vertex_indices]<|MERGE_RESOLUTION|>--- conflicted
+++ resolved
@@ -178,8 +178,6 @@
     -------
     C : Coefficient.
     """
-<<<<<<< HEAD
-
     Nf = np.shape(f)[1]
 
     if not hasattr(G, 'U'):
@@ -208,9 +206,6 @@
             for ii in range(1, G.N):
                 C[:, ii, jj] = (np.kron(np.ones((G.N)), 1./G.U[:, 1])*G.U*np.kron(np.ones((G.N)), Ftrans[:, ii])).transpose()*f[:, jj]
 
-=======
-    raise NotImplementedError
->>>>>>> b296c63c
     return C
 
 
@@ -229,8 +224,6 @@
     -------
     C : Coefficient.
     """
-<<<<<<< HEAD
-
     if not hasattr(G, 'E'):
         raise ValueError('You need first to compute the Fourier basis .You can do it with the function compute_fourier_basis.')
 
@@ -239,9 +232,6 @@
     C = filters.analysis(G, g, f, verbose=verbose)
     C = transpose(vec2mat(C, G.N))
 
-=======
-    raise NotImplementedError
->>>>>>> b296c63c
     return C
 
 
