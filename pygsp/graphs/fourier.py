--- conflicted
+++ resolved
@@ -85,11 +85,7 @@
         >>> graph.compute_fourier_basis()
         >>> minimum = 1 / np.sqrt(graph.n_vertices)
         >>> print('{:.2f} in [{:.2f}, 1]'.format(graph.coherence, minimum))
-<<<<<<< HEAD
         0.91 in [0.12, 1]
-=======
-        0.75 in [0.12, 1]
->>>>>>> bf4e4374
         >>>
         >>> # Plot the most localized eigenvector.
         >>> import matplotlib.pyplot as plt
